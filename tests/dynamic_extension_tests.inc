--- conflicted
+++ resolved
@@ -76,15 +76,10 @@
         val++;
     }
 
-<<<<<<< HEAD
-    ext_wirs->await_next_epoch();
-
-    ck_assert_int_eq(ext_wirs->get_record_count(), 300);
-    ck_assert_int_eq(ext_wirs->get_height(), 1);
-=======
+    test_de->await_next_epoch();
+
     ck_assert_int_eq(test_de->get_record_count(), 300);
     ck_assert_int_eq(test_de->get_height(), 1);
->>>>>>> cc415c7c
 
     delete test_de;
 }
@@ -180,15 +175,8 @@
         Rec r = {keys[i], (uint32_t) i};
         ck_assert_int_eq(test_de->insert(r), 1);
     }
-<<<<<<< HEAD
-
-    ext_wirs->await_next_epoch();
-
-    size_t k = 1000;
-    uint64_t lower_key = 0;
-    uint64_t upper_key = 5;
-=======
->>>>>>> cc415c7c
+
+    test_de->await_next_epoch();
 
     std::sort(keys.begin(), keys.end());
 
@@ -261,13 +249,9 @@
         ck_assert(test_de->validate_tombstone_proportion());
     }
 
-<<<<<<< HEAD
-    ext_wirs->await_next_epoch();
-
-    ck_assert(ext_wirs->validate_tombstone_proportion());
-=======
+    test_de->await_next_epoch();
+
     ck_assert(test_de->validate_tombstone_proportion());
->>>>>>> cc415c7c
 
     gsl_rng_free(rng);
     delete test_de;
